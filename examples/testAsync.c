//----------------------------------------------------------------------------
// Copyright Notice:
// Copyright 2018-2019 DMTF. All rights reserved.
// License: BSD 3-Clause License. For full text see link: https://github.com/DMTF/libredfish/blob/master/LICENSE.md
//----------------------------------------------------------------------------
#include <string.h>
#include <stdlib.h>
#include <getopt.h>
#ifndef _MSC_VER
#include <unistd.h>
#define mutex_t           pthread_mutex_t
#define mutex_lock        pthread_mutex_lock
#define mutex_unlock      pthread_mutex_unlock
#else
#include <windows.h>
#define mutex_t           SRWLOCK
#define mutex_lock        AcquireSRWLockExclusive
#define mutex_unlock      ReleaseSRWLockExclusive
#endif
#include <signal.h>

#include <redfish.h>

#ifdef _MSC_VER
//The defines are the same as linux's syslog.h
#define	LOG_EMERG	0
#define	LOG_ALERT	1
#define	LOG_CRIT	2
#define	LOG_ERR		3
#define	LOG_WARNING	4
#define	LOG_NOTICE	5
#define	LOG_INFO	6
#define	LOG_DEBUG	7
#else
#include <syslog.h>
#endif

volatile sig_atomic_t stop = 0;

int verbose = LOG_CRIT;

static void safeFree(void* ptr);

static struct option long_options[] =
{
    {"help",       no_argument,       0,      '?'},
    {"version",    no_argument,       0,      'V'},
    {"host",       required_argument, 0,      'H'},
    {"method",     required_argument, 0,      'M'},
    {"file",       required_argument, 0,      'f'},
    {"events",     required_argument, 0,      'e'},
    {"workaround", required_argument, 0,      'W'},
    {"username",   required_argument, 0,      'u'},
    {"password",   required_argument, 0,      'p'},
    {"session",    no_argument,       0,      'S'},
    {"verbose",    no_argument,       0,      'v'},
    {"token",      required_argument, 0,      'T'},
    {"command",    required_argument, 0,      'c'},
    {0, 0, 0, 0}
};

typedef void (*commandFunc)(redfishPayload* payload);

typedef struct {
    const char* commandName;
    commandFunc function;
} commandMapping;

static void getHealth(redfishPayload* payload);
static void getRollup(redfishPayload* payload);
static void getState(redfishPayload* payload);
static void getName(redfishPayload* payload);

static commandMapping commands[] = {
    {"getHealth", getHealth},
    {"getRollup", getRollup},
    {"getState", getState},
    {"getName", getName},
    {NULL, NULL}
};

void inthand(int signum)
{
    (void)signum;
    stop = 1;
}

void syslogPrintf(int priority, const char* message, ...)
{
    va_list args;
    va_start(args, message);

    if(priority <= verbose)
    {
        vfprintf(stderr, message, args);
    }
    va_end(args);
}

void print_usage(const char* name)
{
    printf("Usage: %s [OPTIONS] [Query]\n\n", name);
    printf("Test libRedfish.\n\n");
    printf("Mandatory arguments to long options are mandatory for short options too.\n");
    printf("  -?, --help                 Display this usage message\n");
    printf("  -V, --version              Display the software version\n");
    printf("  -M, --method               The HTTP method to use (Default is GET if not specified)\n");
    printf("  -H, --host                 The host to query\n");
    printf("  -f, --file [filename]      The file to send as a POST payload\n");
    printf("  -e, --events [event URI]   Register for events and send them to the specified URI\n");
    printf("  -v, --verbose              Log more information\n");
    printf("  -T, --token [bearer token] A bearer token to use instead of standard redfish auth\n");
    printf("  -u, --username [user]      The username to authenticate with\n");
    printf("  -p, --password [pass]      The password to authenticate with\n");
    printf("  -S, --session              Use session based auth, as opposed to basic auth\n");
    printf("  -c, --command [command]    Run the specified command on the resource\n");
    printf("\nQuery:\n");
    printf(" Optional: /vXX - Where XX is the version to use. Defaults to v1.\n");
    printf(" /Name          - Where Name is the name of a JSON tag. If it contains an odata.id only\n");
    printf("                  the code will follow the ID\n");
    printf(" [Index]        - Where Index is a number. If the current node is an array or collection\n");
    printf("                  it will pick the member at the index\n");
    printf("Report bugs to Patrick_Boyd@Dell.com\n");
}

void print_version()
{
    printf("Dell libRedfish Test Tool\n");
    printf("Copyright (C) 2016 Dell, Inc.\n");
    printf("License: This software is liscensed under a non-disclosure agreement.\n");
    printf("         DO NOT REDISTRIBUTE WITHOUT EXPRESS WRITTEN PERMISSION OF DELL, INC.\n\n");
    printf("Written by Patrick Boyd.\n");
}

void printPayload(redfishPayload* payload)
{
    char* text = payloadToString(payload, true);
    if(text)
    {
        printf("%s\n", text);
    }
    else
    {
        printf("(null)\n");
    }
    free(text);
}

char* getFileContents(const char* filename)
{
    FILE*  fp = fopen(filename, "r");
    size_t size;
    char*  ret;

    if(!fp)
    {
        return NULL;
    }

    //Get file length
    fseek(fp, 0, SEEK_END);
    size = ftell(fp);
    fseek(fp, 0, SEEK_SET);

    ret = calloc(size+1, sizeof(char));
    if(!ret)
    {
        fclose(fp);
        return NULL;
    }

    if(fread(ret, size, 1, fp) != 1)
    {
        free(ret);
        fclose(fp);
        return NULL;
    }
    fclose(fp);
    return ret;
}

void printRedfishEvent(redfishPayload* event, enumeratorAuthentication* auth, const char* context)
{
    char* string;

    (void)context;

    printf("%s: Called!\n", __FUNCTION__);
    if(auth == NULL)
    {
        printf("No authentication provided\n");
    }
    else
    {
        printf("Authentication provided!\n");
    }
    string = payloadToString(event, true);
    printf("Event:\n%s\n", string);
    free(string);
}

#ifdef _MSC_VER
#define strcasecmp _stricmp
#endif

typedef struct
{
    unsigned int method;
    char*        leaf;
    char*        query;
    char*        filename;
    redfishService*  redfish;
    int          argc;
    char**       argv;
    commandMapping* command;
} gotPayloadContext;

void patchDone(bool success, unsigned short httpCode, redfishPayload* payload, void* context)
{
    gotPayloadContext* myContext = context;

    printf("PATCH to %s: %s (%u)\n", myContext->query, (success?"Success":"Failed!"), httpCode);
    printPayload(payload);
    cleanupPayload(payload);
}

void postDone(bool success, unsigned short httpCode, redfishPayload* payload, void* context)
{
    gotPayloadContext* myContext = context;

    printf("POST to %s: %s (%u)\n", myContext->query, (success?"Success":"Failed!"), httpCode);
    printPayload(payload);
    cleanupPayload(payload);
}

void gotPayload(bool success, unsigned short httpCode, redfishPayload* payload, void* context)
{
    gotPayloadContext* myContext = context;
    bool             res;
    redfishPayload*  post;
    char*            contents;
    char             tmp[1024];

    if(success == false)
    {
        printf("Got a failure, httpCode = %u\n", httpCode);
    }
    if(payload)
    {
        if(myContext->command)
        {
            myContext->command->function(payload);
            cleanupPayload(payload);
            free(context);
            return;
        }
        switch(myContext->method)
        {
            case 0:
            default:
                printPayload(payload);
                free(context);
                break;
            case 1:
                if(myContext->leaf && optind < myContext->argc)
                {
                    snprintf(tmp, sizeof(tmp), "{\"%s\": \"%s\"}", myContext->leaf, myContext->argv[optind]);
                    post = createRedfishPayloadFromString(tmp, myContext->redfish);
                    res = patchPayloadAsync(payload, post, NULL, patchDone, context);
                    cleanupPayload(post);
                    if(res == false)
                    {
                        fprintf(stderr, "Unable to invoke async PATCH!\n");
                    }
                }
                else if(myContext->leaf)
                {
                    fprintf(stderr, "Missing value for PATCH!\n");
                    free(context);
                }
                else
                {
                    fprintf(stderr, "Missing property for PATCH!\n");
                    free(context);
                }
                break;
            case 2:
                if(!myContext->filename)
                {
                    fprintf(stderr, "Missing POST payload!\n");
                }
                else
                {
                    contents = getFileContents(myContext->filename);
                    if(contents)
                    {
                        post = createRedfishPayloadFromString(contents, myContext->redfish);
                        res = postPayloadAsync(payload, post, NULL, postDone, context);
                        cleanupPayload(post);
                        if(res == false)
                        {
                            fprintf(stderr, "Unable to invoke async POST!\n");
                        }
                        free(contents);
                    }
                    else
                    {
                        fprintf(stderr, "Unable to obtain POST payload!\n");
                    }
                }
                break;
            case 3:
                res = deletePayload(payload);
                printf("DELETE to %s: %s\n", myContext->query, (res?"Success":"Failed!"));
                free(context);
                break;
        }
        cleanupPayload(payload);
    }
}

static commandMapping* getCommandByString(const char* name)
{
    size_t i;
    for(i = 0; commands[i].commandName; i++)
    {
        if(strcasecmp(name, commands[i].commandName) == 0)
        {
            return &(commands[i]);
        }
    }
    return NULL;
}

typedef struct {
    char*           query;
    char*           filename;
    unsigned int    method;
    commandMapping* command;
    int             argc;
    char**          argv;
} redfishParams;

redfishParams gRedfishParams = {0};

static void gotRedfishService(redfishService* service, void* context)
{
<<<<<<< HEAD
    mutex_t*           mutex = (mutex_t*)context;
    char*              leaf = NULL; 
=======
    pthread_mutex_t*   mutex = (pthread_mutex_t*)context;
    char*              leaf = NULL;
>>>>>>> 36bf9ea8
    gotPayloadContext* myContext;

    switch(gRedfishParams.method)
    {
        default:
            break;
        case 1:
            if(gRedfishParams.query)
            {
                leaf = strrchr(gRedfishParams.query, '/');
                if(leaf)
                {
                    leaf[0] = '\0';
                    leaf++;
                }
            }
            break;
    }
    myContext = malloc(sizeof(gotPayloadContext));
    myContext->method = gRedfishParams.method;
    myContext->leaf = leaf;
    myContext->query = gRedfishParams.query;
    myContext->filename = gRedfishParams.filename;
    myContext->redfish = service;
    myContext->argc = gRedfishParams.argc;
    myContext->argv = gRedfishParams.argv;
    myContext->command = gRedfishParams.command;
    if(gRedfishParams.query)
    {
        getPayloadByPathAsync(service, gRedfishParams.query, NULL, gotPayload, myContext);
    }
    else
    {
        getPayloadByPathAsync(service, "/", NULL, gotPayload, myContext);
    }
    serviceDecRefAndWait(service);
    mutex_unlock(mutex);
}

int main(int argc, char** argv)
{
    int              arg;
    int              opt_index  = 0;
    char*            host = NULL;
    unsigned int     flags = 0;
    enumeratorAuthentication* auth = NULL;
<<<<<<< HEAD
=======
    pthread_mutex_t mutex = PTHREAD_MUTEX_INITIALIZER;
>>>>>>> 36bf9ea8
    bool ret;
#ifndef _MSC_VER
    mutex_t          mutex = PTHREAD_MUTEX_INITIALIZER;
#else
    mutex_t          mutex;

    InitializeSRWLock(&mutex);
#endif

    memset(&auth, 0, sizeof(auth));

    while((arg = getopt_long(argc, argv, "?VSH:M:f:W:u:p:vT:c:", long_options, &opt_index)) != -1)
    {
        switch(arg)
        {
            case 'V':
                print_version();
                return 0;
                break;
            case '?':
                print_usage(argv[0]);
                return 0;
                break;
            case 'M':
                if(strcasecmp(optarg, "GET") == 0)
                {
                    gRedfishParams.method = 0;
                }
                else if(strcasecmp(optarg, "PATCH") == 0)
                {
                    gRedfishParams.method = 1;
                }
                else if(strcasecmp(optarg, "POST") == 0)
                {
                    gRedfishParams.method = 2;
                }
                else if(strcasecmp(optarg, "DELETE") == 0)
                {
                    gRedfishParams.method = 3;
                }
                else
                {
                    fprintf(stderr, "Error! Unknown Method %s!\n", optarg);
                    return 1;
                }
                break;
            case 'f':
                gRedfishParams.filename = strdup(optarg);
                break;
            case 'H':
                host = strdup(optarg);
                break;
            case 'W':
                if(strcasecmp(optarg, "verdoc") == 0)
                {
                    flags |= REDFISH_FLAG_SERVICE_NO_VERSION_DOC;
                    break;
                }
                break;
            case 'u':
                if(auth == NULL)
                {
                    auth = malloc(sizeof(enumeratorAuthentication));
                }
                auth->authCodes.userPass.username = strdup(optarg);
                break;
            case 'p':
                if(auth == NULL)
                {
                    auth = malloc(sizeof(enumeratorAuthentication));
                }
                auth->authCodes.userPass.password = strdup(optarg);
                break;
            case 'T':
                if(auth == NULL)
                {
                    auth = malloc(sizeof(enumeratorAuthentication));
                }
                auth->authCodes.authToken.token = strdup(optarg);
                auth->authType = REDFISH_AUTH_BEARER_TOKEN;
                break;
            case 'S':
                if(auth == NULL)
                {
                    auth = malloc(sizeof(enumeratorAuthentication));
                }
                auth->authType = REDFISH_AUTH_SESSION;
                break;
            case 'v':
                verbose++;
                break;
            case 'c':
                gRedfishParams.command = getCommandByString(optarg);
                break;
        }
    }
    if(host == NULL)
    {
        print_usage(argv[0]);
        return 1;
    }

    if(optind < argc)
    {
        gRedfishParams.query = argv[optind++];
    }

    gRedfishParams.argc = argc;
    gRedfishParams.argv = argv;

    libredfishSetDebugFunction(syslogPrintf);

    mutex_lock(&mutex);
    ret = createServiceEnumeratorAsync(host, NULL, auth, flags, gotRedfishService, &mutex);
    if(ret != false)
    {
        //Wait till the callback is done...
        mutex_lock(&mutex);
    }
    else
    {
        fprintf(stderr, "createServiceEnumeratorAsync returned false!\n");
    }

    safeFree(host);
    safeFree(gRedfishParams.filename);
    return 0;
}

static void safeFree(void* ptr)
{
    if(ptr)
    {
        free(ptr);
    }
}

static void printHealth(redfishHealth health, const char* healthType)
{
    const char* healthStr;
    switch(health)
    {
        case RedfishHealthError:
            healthStr = "Error";
            break;
        case RedfishHealthUnknown:
            healthStr = "Unknown";
            break;
        case RedfishHealthOK:
            healthStr = "OK";
            break;
        case RedfishHealthWarning:
            healthStr = "Warning";
            break;
        case RedfishHealthCritical:
            healthStr = "Critical";
            break;
        default:
            healthStr = "Non-enum value";
            break;
    }
    printf("Resource %s is %s (%d)\n", healthType, healthStr, health);
}

static void getHealth(redfishPayload* payload)
{
    redfishHealth health;
    if(payload == NULL)
    {
        fprintf(stderr, "Payload is NULL!\n");
        return;
    }
    health = getResourceHealth(payload);
    printHealth(health, "health");
}

static void getRollup(redfishPayload* payload)
{
    redfishHealth health;
    if(payload == NULL)
    {
        fprintf(stderr, "Payload is NULL!\n");
        return;
    }
    health = getResourceRollupHealth(payload);
    printHealth(health, "rollup health");
}

static void getState(redfishPayload* payload)
{
    redfishState state;
    const char* stateStr;
    if(payload == NULL)
    {
        fprintf(stderr, "Payload is NULL!\n");
        return;
    }
    state = getResourceState(payload);
    switch(state)
    {
        case RedfishStateError:
            stateStr = "Error";
            break;
        case RedfishStateUnknown:
            stateStr = "Unknown";
            break;
        case RedfishStateEnabled:
            stateStr = "Enabled";
            break;
        case RedfishStateDisabled:
            stateStr = "Disabled";
            break;
        case RedfishStateStandbyOffline:
            stateStr = "StandbyOffline";
            break;
        case RedfishStateStandbySpare:
            stateStr = "StandbySpare";
            break;
        case RedfishStateInTest:
            stateStr = "InTest";
            break;
        case RedfishStateStarting:
            stateStr = "Starting";
            break;
        case RedfishStateAbsent:
            stateStr = "Absent";
            break;
        case RedfishStateUnavailableOffline:
            stateStr = "UnavailableOffline";
            break;
        case RedfishStateDeferring:
            stateStr = "Deferring";
            break;
        case RedfishStateQuiesced:
            stateStr = "Quiesced";
            break;
        case RedfishStateUpdating:
            stateStr = "Updating";
            break;
        default:
            stateStr = "Non-enum value";
            break;
    }
    printf("Resource state is %s (%d)\n", stateStr, state);
}

static void getName(redfishPayload* payload)
{
    char* name;
    if(payload == NULL)
    {
        fprintf(stderr, "Payload is NULL!\n");
        return;
    }
    name = getResourceName(payload);
    if(name == NULL)
    {
        fprintf(stderr, "Name is NULL!\n");
        return;
    }
    printf("Name is \"%s\"\n", name);
    free(name);
}

/* vim: set tabstop=4 shiftwidth=4 expandtab: */<|MERGE_RESOLUTION|>--- conflicted
+++ resolved
@@ -345,13 +345,8 @@
 
 static void gotRedfishService(redfishService* service, void* context)
 {
-<<<<<<< HEAD
     mutex_t*           mutex = (mutex_t*)context;
     char*              leaf = NULL; 
-=======
-    pthread_mutex_t*   mutex = (pthread_mutex_t*)context;
-    char*              leaf = NULL;
->>>>>>> 36bf9ea8
     gotPayloadContext* myContext;
 
     switch(gRedfishParams.method)
@@ -398,10 +393,6 @@
     char*            host = NULL;
     unsigned int     flags = 0;
     enumeratorAuthentication* auth = NULL;
-<<<<<<< HEAD
-=======
-    pthread_mutex_t mutex = PTHREAD_MUTEX_INITIALIZER;
->>>>>>> 36bf9ea8
     bool ret;
 #ifndef _MSC_VER
     mutex_t          mutex = PTHREAD_MUTEX_INITIALIZER;
