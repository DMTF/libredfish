<<<<<<< HEAD
//----------------------------------------------------------------------------
// Copyright Notice:
// Copyright 2018 DMTF. All rights reserved.
// License: BSD 3-Clause License. For full text see link: https://github.com/DMTF/libredfish/blob/master/LICENSE.md
//----------------------------------------------------------------------------

/**
 * @file queue.h
 * @author Patrick Boyd
 * @brief File containing the interface for the internal queue.
 *
 * This file explains the interface for the internal queue used to process async HTTP calls
 */
#ifndef _QUEUE_H_
#define _QUEUE_H_

#include <stdbool.h>

#ifdef _MSC_VER
//Windows
#include <windows.h>
/** A mutex, in the cae of Windows systems a Shared R/W Lock is used **/
#define mutex             SRWLOCK
/** A condition, in the case of Windows systems a Windows condition variable is used **/
#define condition         CONDITION_VARIABLE
/** A thread, the OS specific representation of a thread **/
#define thread            HANDLE
/** A thread return type, the OS specific return type expected by a thread **/
#define threadRet         DWORD

/** Initialize a mutex **/
#define mutex_init        InitializeSRWLock
/** Lock a mutex **/
#define mutex_lock        AcquireSRWLockExclusive
/** Unlock a mutex **/
#define mutex_unlock      ReleaseSRWLockExclusive
/** Free/Destroy a mutex **/
#define mutex_destroy(m)

/** Initialize a condition **/
#define cond_init         InitializeConditionVariable
/** Signal a condition **/
#define cond_signal       WakeConditionVariable
/** Broadcast a condition **/
#define cond_broadcast    WakeAllConditionVariable
/** Wait for a condition signal/broadcast **/
#define cond_wait(c, m)   SleepConditionVariableSRW((c), (m), INFINITE, 0)
/** Free/Destroy a condition **/
#define cond_destroy(c)

/**
 * @brief Compare and swap.
 *
 * This is an atomic operation that compares the content of @ptr 
 * with @comp. If the two are the same then the content of @ptr is 
 * replaced with @replace.
 *
 * @return true if the value was replaced. false otherwise
 */
inline bool cas(void* ptr, size_t comp, size_t replace)
{
#if _WIN64
    return (InterlockedCompareExchange64(ptr, replace, comp) == comp);
#else
    return (InterlockedCompareExchange(ptr, replace, comp) == comp);
#endif
}
#else
#include <pthread.h>
/** A mutex, in the cae of POSIX systems a pthread mutex is used **/
#define mutex             pthread_mutex_t
/** A condition, in the case of POSIX systems a pthread condition variable is used **/
#define condition         pthread_cond_t
/** A thread, the OS specific representation of a thread **/
#define thread            pthread_t
/** A thread return type, the OS specific return type expected by a thread **/
#define threadRet         void*

/** Initialize a mutex **/
#define mutex_init(m)     pthread_mutex_init((m), NULL)
/** Lock a mutex **/
#define mutex_lock        pthread_mutex_lock
/** Unlock a mutex **/
#define mutex_unlock      pthread_mutex_unlock
/** Free/Destroy a mutex **/
#define mutex_destroy     pthread_mutex_destroy

/** Initialize a condition **/
#define cond_init(c)      pthread_cond_init((c), NULL)
/** Broadcast a condition **/
#define cond_broadcast    pthread_cond_broadcast
/** Wait for a condition signal/broadcast **/
#define cond_wait         pthread_cond_wait
/** Free/Destroy a condition **/
#define cond_destroy      pthread_cond_destroy

/**
 * @brief Compare and swap.
 *
 * This is an atomic operation that compares the content of the first param
 * with the second param. If the two are the same then the content of the first param is 
 * replaced with the third param.
 *
 * @return true if the value was replaced. false otherwise
 */
#define cas               __sync_bool_compare_and_swap 
#endif

/**
 * @brief A simple linked list node.
 *
 * A strcuture defining the single linked list node for the queue structure.
 *
 * @sa _queue
 */
typedef struct _queue_node
{
    /** The value for this linked list element **/
    void*               value;
    /** The next node or NULL if none **/
    struct _queue_node* next;
} queueNode;


/**
 * @brief A mostly lock free queue.
 *
 * A queue where the producer side shares a lock and the consumer side shares a lock. This means that as long as
 * you only have one producer or one consumer you should not have any lock contention issues. The locks are also used
 * in order to signal the consumer on new data rather than doing a busy wait.
 *
 * @sa _queue_node
 */
typedef struct _queue
{
    /**
     * @brief The first element in the queue 
     *
     * The first element in the queue or the same as divider and last if the queue is empty.
     */
    queueNode* first;
    /**
     * @brief The division between the producer and consumer side of the queue. 
     *
     * This points to a fake element in the list. Everything on the left side of the element has been read
     * by the consumer and is ready to be freed. Everything on the right side of the queue is ready to be read.
     * Bascially, this element ensures that nothing is being free'd while it's being read and is the "magic" that
     * lets the producer and consumer sides not share a lock.
     */
    queueNode* divider;
    /**
     * @brief The last element in the queue 
     *
     * The last element in the queue or the same as divider and first if the queue is empty.
     */
    queueNode* last;

    /**
     * @brief The producer lock
     *
     * The lock aquired whenever an element is pushed onto the queue. This is normally only obtained by the
     * producer except both this lock and popLock are obtained by any call to freeQueue().
     */
    mutex      pushLock;
    /**
     * @brief The consumer lock
     *
     * The lock aquired whenever an element is popped off the queue. This is normally only obtained by the
     * consumer except both this lock and pushLock are obtained by any call to freeQueue().
     */
    mutex      popLock;

    /**
     * @brief The pushed condition variable
     *
     * The condition that is signalled anytime anything is pushed onto the queue.
     */
    condition  pushed;
} queue;

/**
 * @brief Create a new queue.
 *
 * Create a new queue ready to be pushed and popped from.
 *
 * @return A new queue data structure.
 * @see freeQueue
 */
queue* newQueue();
/**
 * @brief Free the queue and any remaining elements.
 *
 * Free the queue and any remaining nodes on the queue.
 *
 * @param q The queue to free.
 * @see newQueue
 */
void freeQueue(queue* q);
/**
 * @brief Add an element to the end of the queue.
 *
 *  Add an element to the end of the queue.
 *
 * @param q The queue to add to.
 * @param value The value to add
 * @return 0 on success, non-zero on failure
 * @see queuePop
 * @see queuePopNoWait
 */
unsigned int queuePush(queue* q, void* value);
/**
 * @brief Remove an element from the queue.
 *
 *  Wait for an element to be available and then remove it from the queue.
 *
 * @param q The queue to remove from.
 * @param value A pointer to the value obtained
 * @return 0 on success, non-zero on failure
 * @see queuePush
 * @see queuePopNoWait
 */
unsigned int queuePop(queue* q, void** value);
/**
 * @brief Remove an element from the queue.
 *
 *  Remove an element from the queue or fail instantly if no element is present.
 *
 * @param q The queue to remove from.
 * @param value A pointer to the value obtained
 * @return 0 on success, non-zero on failure or no element present
 * @see queuePush
 * @see queuePop
 */
unsigned int queuePopNoWait(queue* q, void** value);

#endif
/* vim: set tabstop=4 shiftwidth=4 expandtab: */
=======
//----------------------------------------------------------------------------
// Copyright Notice:
// Copyright 2018 DMTF. All rights reserved.
// License: BSD 3-Clause License. For full text see link: https://github.com/DMTF/libredfish/blob/master/LICENSE.md
//----------------------------------------------------------------------------

/**
 * @file queue.h
 * @author Patrick Boyd
 * @brief File containing the interface for the internal queue.
 *
 * This file explains the interface for the internal queue used to process async HTTP calls
 */
#ifndef _QUEUE_H_
#define _QUEUE_H_

#ifdef _MSC_VER
//Windows
#include <windows.h>
/** A mutex, in the cae of Windows systems a Shared R/W Lock is used **/
#define mutex             SRWLOCK
/** A condition, in the case of Windows systems a Windows condition variable is used **/
#define condition         CONDITION_VARIABLE
/** A thread, the OS specific representation of a thread **/
#define thread            HANDLE
/** A thread return type, the OS specific return type expected by a thread **/
#define threadRet         DWORD

/** Initialize a mutex **/
#define mutex_init        InitializeSRWLock
/** Lock a mutex **/
#define mutex_lock        AcquireSRWLockExclusive
/** Unlock a mutex **/
#define mutex_unlock      ReleaseSRWLockExclusive
/** Free/Destroy a mutex **/
#define mutex_destroy(m)

/** Initialize a condition **/
#define cond_init         InitializeConditionVariable
/** Signal a condition **/
#define cond_signal       WakeConditionVariable
/** Broadcast a condition **/
#define cond_broadcast    WakeAllConditionVariable
/** Wait for a condition signal/broadcast **/
#define cond_wait(c, m)   SleepConditionVariableSRW((c), (m), INFINITE, 0)
/** Free/Destroy a condition **/
#define cond_destroy(c)

/**
 * @brief Compare and swap.
 *
 * This is an atomic operation that compares the content of @ptr 
 * with @comp. If the two are the same then the content of @ptr is 
 * replaced with @replace.
 *
 * @return true if the value was replaced. false otherwise
 */
inline bool cas(void* ptr, size_t comp, size_t replace)
{
#if _WIN64
    return (InterlockedCompareExchange64(ptr, replace, comp) == comp);
#else
    return (InterlockedCompareExchange(ptr, replace, comp) == comp);
#endif
}
#else
#include <pthread.h>
/** A mutex, in the cae of POSIX systems a pthread mutex is used **/
#define mutex             pthread_mutex_t
/** A condition, in the case of POSIX systems a pthread condition variable is used **/
#define condition         pthread_cond_t
/** A thread, the OS specific representation of a thread **/
#define thread            pthread_t
/** A thread return type, the OS specific return type expected by a thread **/
#define threadRet         void*

/** Initialize a mutex **/
#define mutex_init(m)     pthread_mutex_init((m), NULL)
/** Lock a mutex **/
#define mutex_lock        pthread_mutex_lock
/** Unlock a mutex **/
#define mutex_unlock      pthread_mutex_unlock
/** Free/Destroy a mutex **/
#define mutex_destroy     pthread_mutex_destroy

/** Initialize a condition **/
#define cond_init(c)      pthread_cond_init((c), NULL)
/** Broadcast a condition **/
#define cond_broadcast    pthread_cond_broadcast
/** Wait for a condition signal/broadcast **/
#define cond_wait         pthread_cond_wait
/** Free/Destroy a condition **/
#define cond_destroy      pthread_cond_destroy

/**
 * @brief Compare and swap.
 *
 * This is an atomic operation that compares the content of the first param
 * with the second param. If the two are the same then the content of the first param is 
 * replaced with the third param.
 *
 * @return true if the value was replaced. false otherwise
 */
#define cas               __sync_bool_compare_and_swap 
#endif

/**
 * @brief A simple linked list node.
 *
 * A strcuture defining the single linked list node for the queue structure.
 *
 * @sa _queue
 */
typedef struct _queue_node
{
    /** The value for this linked list element **/
    void*               value;
    /** The next node or NULL if none **/
    struct _queue_node* next;
} queueNode;


/**
 * @brief A mostly lock free queue.
 *
 * A queue where the producer side shares a lock and the consumer side shares a lock. This means that as long as
 * you only have one producer or one consumer you should not have any lock contention issues. The locks are also used
 * in order to signal the consumer on new data rather than doing a busy wait.
 *
 * @sa _queue_node
 */
typedef struct _queue
{
    /**
     * @brief The first element in the queue 
     *
     * The first element in the queue or the same as divider and last if the queue is empty.
     */
    queueNode* first;
    /**
     * @brief The division between the producer and consumer side of the queue. 
     *
     * This points to a fake element in the list. Everything on the left side of the element has been read
     * by the consumer and is ready to be freed. Everything on the right side of the queue is ready to be read.
     * Bascially, this element ensures that nothing is being free'd while it's being read and is the "magic" that
     * lets the producer and consumer sides not share a lock.
     */
    queueNode* divider;
    /**
     * @brief The last element in the queue 
     *
     * The last element in the queue or the same as divider and first if the queue is empty.
     */
    queueNode* last;

    /**
     * @brief The producer lock
     *
     * The lock aquired whenever an element is pushed onto the queue. This is normally only obtained by the
     * producer except both this lock and popLock are obtained by any call to freeQueue().
     */
    mutex      pushLock;
    /**
     * @brief The consumer lock
     *
     * The lock aquired whenever an element is popped off the queue. This is normally only obtained by the
     * consumer except both this lock and pushLock are obtained by any call to freeQueue().
     */
    mutex      popLock;

    /**
     * @brief The pushed condition variable
     *
     * The condition that is signalled anytime anything is pushed onto the queue.
     */
    condition  pushed;
} queue;

/**
 * @brief Create a new queue.
 *
 * Create a new queue ready to be pushed and popped from.
 *
 * @return A new queue data structure.
 * @see freeQueue
 */
queue* newQueue();
/**
 * @brief Free the queue and any remaining elements.
 *
 * Free the queue and any remaining nodes on the queue.
 *
 * @param q The queue to free.
 * @see newQueue
 */
void freeQueue(queue* q);
/**
 * @brief Add an element to the end of the queue.
 *
 *  Add an element to the end of the queue.
 *
 * @param q The queue to add to.
 * @param value The value to add
 * @return 0 on success, non-zero on failure
 * @see queuePop
 * @see queuePopNoWait
 */
unsigned int queuePush(queue* q, void* value);
/**
 * @brief Remove an element from the queue.
 *
 *  Wait for an element to be available and then remove it from the queue.
 *
 * @param q The queue to remove from.
 * @param value A pointer to the value obtained
 * @return 0 on success, non-zero on failure
 * @see queuePush
 * @see queuePopNoWait
 */
unsigned int queuePop(queue* q, void** value);
/**
 * @brief Remove an element from the queue.
 *
 *  Remove an element from the queue or fail instantly if no element is present.
 *
 * @param q The queue to remove from.
 * @param value A pointer to the value obtained
 * @return 0 on success, non-zero on failure or no element present
 * @see queuePush
 * @see queuePop
 */
unsigned int queuePopNoWait(queue* q, void** value);

#endif
/* vim: set tabstop=4 shiftwidth=4 ff=unix expandtab: */
>>>>>>> 7394e5ee
<|MERGE_RESOLUTION|>--- conflicted
+++ resolved
@@ -1,4 +1,3 @@
-<<<<<<< HEAD
 //----------------------------------------------------------------------------
 // Copyright Notice:
 // Copyright 2018 DMTF. All rights reserved.
@@ -235,241 +234,4 @@
 unsigned int queuePopNoWait(queue* q, void** value);
 
 #endif
-/* vim: set tabstop=4 shiftwidth=4 expandtab: */
-=======
-//----------------------------------------------------------------------------
-// Copyright Notice:
-// Copyright 2018 DMTF. All rights reserved.
-// License: BSD 3-Clause License. For full text see link: https://github.com/DMTF/libredfish/blob/master/LICENSE.md
-//----------------------------------------------------------------------------
-
-/**
- * @file queue.h
- * @author Patrick Boyd
- * @brief File containing the interface for the internal queue.
- *
- * This file explains the interface for the internal queue used to process async HTTP calls
- */
-#ifndef _QUEUE_H_
-#define _QUEUE_H_
-
-#ifdef _MSC_VER
-//Windows
-#include <windows.h>
-/** A mutex, in the cae of Windows systems a Shared R/W Lock is used **/
-#define mutex             SRWLOCK
-/** A condition, in the case of Windows systems a Windows condition variable is used **/
-#define condition         CONDITION_VARIABLE
-/** A thread, the OS specific representation of a thread **/
-#define thread            HANDLE
-/** A thread return type, the OS specific return type expected by a thread **/
-#define threadRet         DWORD
-
-/** Initialize a mutex **/
-#define mutex_init        InitializeSRWLock
-/** Lock a mutex **/
-#define mutex_lock        AcquireSRWLockExclusive
-/** Unlock a mutex **/
-#define mutex_unlock      ReleaseSRWLockExclusive
-/** Free/Destroy a mutex **/
-#define mutex_destroy(m)
-
-/** Initialize a condition **/
-#define cond_init         InitializeConditionVariable
-/** Signal a condition **/
-#define cond_signal       WakeConditionVariable
-/** Broadcast a condition **/
-#define cond_broadcast    WakeAllConditionVariable
-/** Wait for a condition signal/broadcast **/
-#define cond_wait(c, m)   SleepConditionVariableSRW((c), (m), INFINITE, 0)
-/** Free/Destroy a condition **/
-#define cond_destroy(c)
-
-/**
- * @brief Compare and swap.
- *
- * This is an atomic operation that compares the content of @ptr 
- * with @comp. If the two are the same then the content of @ptr is 
- * replaced with @replace.
- *
- * @return true if the value was replaced. false otherwise
- */
-inline bool cas(void* ptr, size_t comp, size_t replace)
-{
-#if _WIN64
-    return (InterlockedCompareExchange64(ptr, replace, comp) == comp);
-#else
-    return (InterlockedCompareExchange(ptr, replace, comp) == comp);
-#endif
-}
-#else
-#include <pthread.h>
-/** A mutex, in the cae of POSIX systems a pthread mutex is used **/
-#define mutex             pthread_mutex_t
-/** A condition, in the case of POSIX systems a pthread condition variable is used **/
-#define condition         pthread_cond_t
-/** A thread, the OS specific representation of a thread **/
-#define thread            pthread_t
-/** A thread return type, the OS specific return type expected by a thread **/
-#define threadRet         void*
-
-/** Initialize a mutex **/
-#define mutex_init(m)     pthread_mutex_init((m), NULL)
-/** Lock a mutex **/
-#define mutex_lock        pthread_mutex_lock
-/** Unlock a mutex **/
-#define mutex_unlock      pthread_mutex_unlock
-/** Free/Destroy a mutex **/
-#define mutex_destroy     pthread_mutex_destroy
-
-/** Initialize a condition **/
-#define cond_init(c)      pthread_cond_init((c), NULL)
-/** Broadcast a condition **/
-#define cond_broadcast    pthread_cond_broadcast
-/** Wait for a condition signal/broadcast **/
-#define cond_wait         pthread_cond_wait
-/** Free/Destroy a condition **/
-#define cond_destroy      pthread_cond_destroy
-
-/**
- * @brief Compare and swap.
- *
- * This is an atomic operation that compares the content of the first param
- * with the second param. If the two are the same then the content of the first param is 
- * replaced with the third param.
- *
- * @return true if the value was replaced. false otherwise
- */
-#define cas               __sync_bool_compare_and_swap 
-#endif
-
-/**
- * @brief A simple linked list node.
- *
- * A strcuture defining the single linked list node for the queue structure.
- *
- * @sa _queue
- */
-typedef struct _queue_node
-{
-    /** The value for this linked list element **/
-    void*               value;
-    /** The next node or NULL if none **/
-    struct _queue_node* next;
-} queueNode;
-
-
-/**
- * @brief A mostly lock free queue.
- *
- * A queue where the producer side shares a lock and the consumer side shares a lock. This means that as long as
- * you only have one producer or one consumer you should not have any lock contention issues. The locks are also used
- * in order to signal the consumer on new data rather than doing a busy wait.
- *
- * @sa _queue_node
- */
-typedef struct _queue
-{
-    /**
-     * @brief The first element in the queue 
-     *
-     * The first element in the queue or the same as divider and last if the queue is empty.
-     */
-    queueNode* first;
-    /**
-     * @brief The division between the producer and consumer side of the queue. 
-     *
-     * This points to a fake element in the list. Everything on the left side of the element has been read
-     * by the consumer and is ready to be freed. Everything on the right side of the queue is ready to be read.
-     * Bascially, this element ensures that nothing is being free'd while it's being read and is the "magic" that
-     * lets the producer and consumer sides not share a lock.
-     */
-    queueNode* divider;
-    /**
-     * @brief The last element in the queue 
-     *
-     * The last element in the queue or the same as divider and first if the queue is empty.
-     */
-    queueNode* last;
-
-    /**
-     * @brief The producer lock
-     *
-     * The lock aquired whenever an element is pushed onto the queue. This is normally only obtained by the
-     * producer except both this lock and popLock are obtained by any call to freeQueue().
-     */
-    mutex      pushLock;
-    /**
-     * @brief The consumer lock
-     *
-     * The lock aquired whenever an element is popped off the queue. This is normally only obtained by the
-     * consumer except both this lock and pushLock are obtained by any call to freeQueue().
-     */
-    mutex      popLock;
-
-    /**
-     * @brief The pushed condition variable
-     *
-     * The condition that is signalled anytime anything is pushed onto the queue.
-     */
-    condition  pushed;
-} queue;
-
-/**
- * @brief Create a new queue.
- *
- * Create a new queue ready to be pushed and popped from.
- *
- * @return A new queue data structure.
- * @see freeQueue
- */
-queue* newQueue();
-/**
- * @brief Free the queue and any remaining elements.
- *
- * Free the queue and any remaining nodes on the queue.
- *
- * @param q The queue to free.
- * @see newQueue
- */
-void freeQueue(queue* q);
-/**
- * @brief Add an element to the end of the queue.
- *
- *  Add an element to the end of the queue.
- *
- * @param q The queue to add to.
- * @param value The value to add
- * @return 0 on success, non-zero on failure
- * @see queuePop
- * @see queuePopNoWait
- */
-unsigned int queuePush(queue* q, void* value);
-/**
- * @brief Remove an element from the queue.
- *
- *  Wait for an element to be available and then remove it from the queue.
- *
- * @param q The queue to remove from.
- * @param value A pointer to the value obtained
- * @return 0 on success, non-zero on failure
- * @see queuePush
- * @see queuePopNoWait
- */
-unsigned int queuePop(queue* q, void** value);
-/**
- * @brief Remove an element from the queue.
- *
- *  Remove an element from the queue or fail instantly if no element is present.
- *
- * @param q The queue to remove from.
- * @param value A pointer to the value obtained
- * @return 0 on success, non-zero on failure or no element present
- * @see queuePush
- * @see queuePop
- */
-unsigned int queuePopNoWait(queue* q, void** value);
-
-#endif
-/* vim: set tabstop=4 shiftwidth=4 ff=unix expandtab: */
->>>>>>> 7394e5ee
+/* vim: set tabstop=4 shiftwidth=4 ff=unix expandtab: */