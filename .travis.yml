sudo: required
os:
- linux
- windows
services:
- docker
cache:
  directories:
  - "$HOME/.cache"
language: C
env:
  matrix:
  - OS=el DIST=6
  - OS=el DIST=7
  - OS=fedora DIST=29
  - OS=fedora DIST=28
  - OS=Windows VISUAL_STUDIO="Visual Studio 15 2017" JANSSON_LIB="jansson.lib" ARCH=x86
  - OS=Windows VISUAL_STUDIO="Visual Studio 15 2017 Win64" JANSSON_LIB="janssonx64.lib" ARCH=x64
  - OS=ubuntu DIST=bionic
  - OS=debian DIST=stretch
matrix:
  exclude:
  - os: windows
    env: OS=el DIST=6
  - os: windows
    env: OS=el DIST=7
  - os: windows
    env: OS=fedora DIST=29
  - os: windows
<<<<<<< HEAD
    env: OS=fedora DIST=26
  - os: windows
    env: OS=ubuntu DIST=bionic
  - os: windows
    env: OS=debian DIST=stretch
=======
    env: OS=fedora DIST=28
>>>>>>> 5f108980
  - os: linux
    env: OS=Windows VISUAL_STUDIO="Visual Studio 15 2017" JANSSON_LIB="jansson.lib" ARCH=x86
  - os: linux
    env: OS=Windows VISUAL_STUDIO="Visual Studio 15 2017 Win64" JANSSON_LIB="janssonx64.lib" ARCH=x64
script:
- if [[ "$TRAVIS_OS_NAME" == "linux" ]]; then git clone https://github.com/packpack/packpack.git packpack; fi
- if [[ "$TRAVIS_OS_NAME" == "linux" ]]; then VERSION=${TRAVIS_TAG} packpack/packpack; fi
- if [[ "$TRAVIS_OS_NAME" == "windows" ]]; then sh -xe travisWinBuild.sh; fi
before_deploy:
- if [[ "$TRAVIS_OS_NAME" == "linux" ]]; then rm -f build/*debuginfo* && rm -f build/*debugsource*; fi
- if [[ "$TRAVIS_OS_NAME" == "linux" ]]; then mkdir deploy && cp build/*.rpm deploy/; fi
- if [[ "$TRAVIS_OS_NAME" == "windows" ]]; then cd deploy && 7z a -sdel libredfish-$TRAVIS_TAG-$ARCH.zip * && cd ..; fi
- if [[ "$TRAVIS_OS_NAME" == "windows" ]]; then sleep 5 && ls deploy/*; fi
deploy:
  provider: releases
  api_key:
    secure: LNWUKIy9oMjMeVW9CJgNcTkg/TTeqjTAidfkxknXnzuUNIQ/+5AFtucT0JsF7GU3WfHnwQjr5G979hSsCwU/ANxlO+Wk4oxYLF/chpQtK0xgKJK0DTZaGf5MgunrZuZtazb1SCQ1VK5gvzuwA45EZUD8R8scC0xHyPyjcU0K6seVD0lMpYs0KzaUX7cWHa5tB6apk3ZFqWixjWVIiQq/WdWC/u/YQAvDe8xbjLE2QwiTbCUJNDpzY3Hwd/bd2M7PQBd0pkXbXJasQ7G7wFxDqxBt2fHXQOWKVo37AolqwUH0/hsHMhT4YHmR6qcmVZ2QYGl9Ryi73mPtrRlC6tA/v4LIoLadDttvld48x8wcLtaYkPUGzHFqfoU2y4oR/bqsjseLBX1kHA2S/a7mrXUKkZizkPloHScoJLum0m3vz1UP/wIjyA7L7w9cm+Lxi0IM0DyINX1EG24tsy6WeHoNW2QWJlgY5ewgwNwzpwx7djO2u7Jl9rHKLa53wrfBxn+KxfbDmN+M0T56Obe7lBQgivSYqNOyGobK63jhGsQAvyy5d9o2ePoM8hnDTst0lLXercvJwFFj0y5v/pqEOBXUmajhP5nqD0NFTSL0+impghY1MtZpxpLa0JM4XHn9egeLCq8A+daTTXeXkACEhBKk9HtMV2uj+tUIwwCSvcYFlFE=
  file_glob: true
  file: deploy/*
  skip_cleanup: true
  on:
    tags: true<|MERGE_RESOLUTION|>--- conflicted
+++ resolved
@@ -27,15 +27,11 @@
   - os: windows
     env: OS=fedora DIST=29
   - os: windows
-<<<<<<< HEAD
-    env: OS=fedora DIST=26
+    env: OS=fedora DIST=28
   - os: windows
     env: OS=ubuntu DIST=bionic
   - os: windows
     env: OS=debian DIST=stretch
-=======
-    env: OS=fedora DIST=28
->>>>>>> 5f108980
   - os: linux
     env: OS=Windows VISUAL_STUDIO="Visual Studio 15 2017" JANSSON_LIB="jansson.lib" ARCH=x86
   - os: linux
